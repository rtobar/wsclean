#include "wscleansettings.h"

#include <sstream>

void WSCleanSettings::Validate()
{
	// antialiasingKernelSize should be odd
	if(antialiasingKernelSize%2 == 0)
	{
		std::stringstream s;
		s << "Bad anti-aliasing kernel size given of " << antialiasingKernelSize << ". The kernel size has to be odd.";
		throw std::runtime_error(s.str());
	}
	
	if(useIDG)
	{
		bool stokesIOnly = polarizations.size()==1 && *polarizations.begin() == Polarization::StokesI;
		bool allStokes = Polarization::HasFullStokesPolarization(polarizations) &&
			polarizations.size() == 4;
		if(!allStokes && !stokesIOnly)
		{
			throw std::runtime_error("When using IDG, it is only possible to either image Stokes I or to image all 4 Stokes polarizations: use -pol i or -pol iquv");
		}
	}
	
	if(baselineDependentAveragingInWavelengths != 0.0)
	{
		if(forceNoReorder)
			throw std::runtime_error("Baseline dependent averaging can not be performed without reordering");
		if(modelUpdateRequired)
			throw std::runtime_error("Baseline dependent averaging can not update the model column (yet) -- you have to add -no-update-model-required.");
	}
<<<<<<< HEAD
=======
	
	if(channelsOut == 0)
	{
		throw std::runtime_error("You have specified 0 output channels -- at least one output channel is required.");
	}
>>>>>>> b0188752
}<|MERGE_RESOLUTION|>--- conflicted
+++ resolved
@@ -30,12 +30,8 @@
 		if(modelUpdateRequired)
 			throw std::runtime_error("Baseline dependent averaging can not update the model column (yet) -- you have to add -no-update-model-required.");
 	}
-<<<<<<< HEAD
-=======
-	
 	if(channelsOut == 0)
 	{
 		throw std::runtime_error("You have specified 0 output channels -- at least one output channel is required.");
 	}
->>>>>>> b0188752
 }